import numpy as np
import matplotlib.pyplot as plt
import os
import multiprocessing as mp
import time
from itertools import cycle
from functools import partial
from src.teacher.NonStationaryBanditPolicy import NonStationaryBanditPolicy

from src.teacher.flake_approx.teacher_env import create_teacher_env
from src.envs.frozen_lake.utils import plot_trajectories, deploy

import tensorflow as tf

from src.teacher.frozen_single_switch_utils import SingleSwitchPolicy

tf.compat.v1.logging.set_verbosity(tf.compat.v1.logging.ERROR)

__all__ = ['deploy_policy', 'plot_deployment_metric', 'OpenLoopTeacher']


def deploy_policy(policy, log_dir, env_f, deployment_env_fn=None, process_name='?'):
    os.makedirs(log_dir, exist_ok=True)
    teacher_env = env_f()
    obs_t = teacher_env.reset()
    student = teacher_env.student

    n_steps = int(teacher_env.time_steps_lim / teacher_env.learning_steps) + 1
    successes = np.zeros(n_steps, dtype=float)
    training_failures = np.zeros(n_steps, dtype=float)
    averarge_returns = np.zeros(n_steps, dtype=float)
    teacher_rewards = np.zeros(n_steps, dtype=float)
    teacher_observations = np.zeros((obs_t.size, n_steps), dtype=float)

    for i in range(n_steps):
        if not isinstance(policy, (OpenLoopTeacher, NonStationaryBanditPolicy, SingleSwitchPolicy)):
            params = dict(
                n_steps = n_steps,
                learning_steps = teacher_env.learning_steps
            )
            a, _ = policy.predict(obs_t, params=params)
        else:
            a, _ = policy.predict(obs_t)
        obs_t, teacher_rewards[i], done, _ = teacher_env.step(a)
        if hasattr(policy, 'add_point'):  # For non stationary bandit policy
            policy.add_point(a, teacher_rewards[i])
        teacher_observations[:, i] = obs_t
        if deployment_env_fn is None:
            env = teacher_env.final_env
        else:
            env = deployment_env_fn()
        # env = teacher_env.actions[a]()
        succ, avg_r, avg_r_succ, traj = deploy(student, env, 10000)
        successes[i], averarge_returns[i] = succ, avg_r
        training_failures[i] = teacher_env.student_failures

        print(f'[process {process_name}] training step {i+1}/{n_steps} -> success: {succ:.4f}  avg_ret: '
              f'{avg_r:.4f}  avg_ret_succ: {avg_r_succ:.4f}  action {a}')
        plot_trajectories(traj, env.desc.shape)
        plt.savefig(os.path.join(log_dir, f'trajectories{i}.pdf'),format='pdf')
        # plot_networks(student.br, env.desc.shape)
        plt.close()
        if done:
            break
    else:
        raise Exception(f'Teacher was not done after `n_steps` ({policy}, {teacher_env})')

    # Plot successes and returns
    np.savez(os.path.join(log_dir, 'results.npz'),
             successes=successes, averarge_returns=averarge_returns,
             teacher_rewards=teacher_rewards, training_failures=training_failures)
    plt.figure()
    f, axes = plt.subplots(1, 3)
    metrics = [successes, averarge_returns, teacher_rewards]
    titles = ['successes', 'student ret', 'teacher ret']
    for a, metric, title in zip(axes, metrics, titles):  # type: ignore
        if title == 'teacher ret':
            a.plot(np.cumsum(metric))
        else:
            a.plot(metric)
        a.set_title(title)

    plt.savefig(os.path.join(log_dir, 'results.pdf'), format='pdf')

    plt.figure()
    for o_num, o in enumerate(teacher_observations):
        plt.plot(o, label=o_num)
    plt.legend()
    plt.savefig(os.path.join(log_dir, 'teacher_observations.pdf'),
                format='pdf')


def plot_deployment_metric(log_dir, metric, ax=None, fig=None, label=None, legend=True):
    if fig is None:
        fig = plt.figure()
    if ax is None:
        ax = plt.gca()
    returns = []
    for subdir in os.listdir(log_dir):
        if os.path.isdir(os.path.join(log_dir, subdir)):
            try:
                data = np.load(os.path.join(log_dir, subdir, 'results.npz'))
                ret = data[metric]
                returns.append(ret)
            except FileNotFoundError:
                    pass
    if metric == 'teacher_rewards':
        returns = np.cumsum(np.array(returns)[:, :], axis=1)
    else:
        returns = np.array(returns)
    mu, std = np.mean(returns, axis=0), np.std(returns, axis=0)
    print(f'{log_dir.split("/")[-1]} - {metric} final mean -> {mu[-1]}')
    std = std / np.sqrt(returns.shape[0])  # type: ignore
    if label is None:
        label = log_dir.split('/')[-1].replace('_', ' ')
    ax.plot(mu, label=label)
    ax.fill_between(np.arange(mu.size), mu-std, mu+std, alpha=0.5)
    if legend:
        plt.legend(frameon=False, loc='best')
    # Ticks
    plt.tick_params(axis='both',
                    which='both',
                    bottom=True,
                    left=True)
    ax = plt.gca()
    ax.spines['top'].set_visible(False)
    ax.spines['right'].set_visible(False)
    plt.xlabel('Curriculum steps')
    plt.ylabel(metric.replace('_', ' '))
    plt.tight_layout(pad=0.2)

    return mu [-1]


class OpenLoopTeacher(object):
    """
    Dummy teacher that cycles through a sequence of actions
    """
    def __init__(self, action_sequence):
        self.actions = cycle(action_sequence)

    def predict(self, obs):
        return next(self.actions), None


class IncrementalTeacher(object):
    """
    Incremental heuristic teacher that increases the buffer size on each intervention
    """
    def __init__(self, action_sequence):
        self.actions = action_sequence
        self.interventions_counter = 0

    def predict(self, obs, params=None):
        action = self.interventions_counter
        self.interventions_counter += 1
        return self.actions[action], None


class HalfwayTeacher(object):
    """
    Halfway heuristic teacher that goes back half of the number of steps
    """
    def __init__(self, action_sequence):
        self.actions = action_sequence

    def predict(self, obs, params=None):
<<<<<<< HEAD
        action = int(np.ceil(0.5 * params['n_steps']))  # type: ignore
=======
        action = int(np.ceil(0.5 * params['learning_steps']))
>>>>>>> 7aa3624e
        return self.actions[action], None


if __name__ == '__main__':
    n = 5
    small_map = True
    experiment_name = 'cnn_small_env_3_interventions'
    actions_sequences = [[0] * 11,
                         [1] * 6 + [2] * 5]

    policy_names = ['zeros', '1x6_2x5']
    env_f = partial(create_teacher_env)
    t = time.time()
    for actions, pi_name in zip(actions_sequences, policy_names):
        processes = []
        for i in range(n):
            name = os.path.join(os.path.abspath('.'), experiment_name,
                                pi_name, f'experiment_{i}')
            pi = OpenLoopTeacher(actions)
            p = mp.Process(target=deploy_policy, args=[pi, name, env_f])
            p.start()
            processes.append(p)

        for p in processes:
            p.join()
    print(f'Elapsed {time.time() - t}')

    # Plot successes and teacher reward

    plt.figure()
    exp_dir = os.path.join(os.path.abspath('.'), experiment_name)
    for subdir in os.listdir(exp_dir):
        if os.path.isdir(os.path.join(exp_dir, subdir)):
             plot_deployment_metric(os.path.join(exp_dir, subdir),
                                    metric='teacher_rewards')
    plt.savefig(os.path.join(os.path.abspath('.'), experiment_name,
                             'policy_copmarison.pdf'), format='pdf')

    plt.figure()
    exp_dir = os.path.join(os.path.abspath('.'), experiment_name)
    for subdir in os.listdir(exp_dir):
        if os.path.isdir(os.path.join(exp_dir, subdir)):
            plot_deployment_metric(os.path.join(exp_dir, subdir),
                                   metric='successes')
    plt.savefig(os.path.join(os.path.abspath('.'), experiment_name,
                             'successes.pdf'), format='pdf')<|MERGE_RESOLUTION|>--- conflicted
+++ resolved
@@ -165,11 +165,7 @@
         self.actions = action_sequence
 
     def predict(self, obs, params=None):
-<<<<<<< HEAD
-        action = int(np.ceil(0.5 * params['n_steps']))  # type: ignore
-=======
-        action = int(np.ceil(0.5 * params['learning_steps']))
->>>>>>> 7aa3624e
+        action = int(np.ceil(0.5 * params['learning_steps']))  # type: ignore
         return self.actions[action], None
 
 
